--- conflicted
+++ resolved
@@ -66,69 +66,6 @@
 	assert.Equals(t, int(cl.Since), maxLogLength)
 }
 
-<<<<<<< HEAD
-func TestChangeLogEncoding(t *testing.T) {
-	assert.Equals(t, Deleted, 1)
-	assert.Equals(t, Removed, 2)
-	assert.Equals(t, Hidden, 4)
-
-	var cl ChangeLog
-	cl.Add(*e(20, "some document", "1-ajkljkjklj"))
-	cl.Add(*e(666, "OtherDocument", "666-fjkldfjdkfjd"))
-	cl.Add(*e(123456, "a", "5-cafebabe"))
-
-	var w bytes.Buffer
-	cl.Encode(&w)
-	data := w.Bytes()
-	assert.DeepEquals(t, data, []byte{0x13, 0x0, 0x14, 0xd, 0x73, 0x6f, 0x6d, 0x65, 0x20, 0x64, 0x6f, 0x63, 0x75, 0x6d, 0x65, 0x6e, 0x74, 0xc, 0x31, 0x2d, 0x61, 0x6a, 0x6b, 0x6c, 0x6a, 0x6b, 0x6a, 0x6b, 0x6c, 0x6a, 0x0, 0x0, 0x9a, 0x5, 0xd, 0x4f, 0x74, 0x68, 0x65, 0x72, 0x44, 0x6f, 0x63, 0x75, 0x6d, 0x65, 0x6e, 0x74, 0x10, 0x36, 0x36, 0x36, 0x2d, 0x66, 0x6a, 0x6b, 0x6c, 0x64, 0x66, 0x6a, 0x64, 0x6b, 0x66, 0x6a, 0x64, 0x0, 0x0, 0xc0, 0xc4, 0x7, 0x1, 0x61, 0xa, 0x35, 0x2d, 0x63, 0x61, 0x66, 0x65, 0x62, 0x61, 0x62, 0x65, 0x0})
-
-	cl2 := DecodeChangeLog(bytes.NewReader(data), 0)
-	assert.Equals(t, cl2.Since, cl.Since)
-	assert.Equals(t, len(cl2.Entries), len(cl.Entries))
-	for i, entry := range cl2.Entries {
-		assert.DeepEquals(t, entry, cl.Entries[i])
-	}
-
-	cl2 = DecodeChangeLog(bytes.NewReader(data), 20)
-	assert.Equals(t, cl2.Since, uint64(20))
-	assert.Equals(t, len(cl2.Entries), 2)
-	for i, entry := range cl2.Entries {
-		assert.DeepEquals(t, entry, cl.Entries[i+1])
-	}
-
-	// Append a new entry to the encoded bytes:
-	newEntry := LogEntry{
-		Sequence: 667,
-		DocID:    "some document",
-		RevID:    "22-x",
-		Flags:    Removed,
-	}
-	var wNew bytes.Buffer
-	newEntry.Encode(&wNew, "1-ajkljkjklj") // It will replace the first entry
-	moreData := append(data, wNew.Bytes()...)
-
-	cl2 = DecodeChangeLog(bytes.NewReader(moreData), 0)
-	assert.Equals(t, cl2.Since, cl.Since)
-	assert.Equals(t, len(cl2.Entries), len(cl.Entries))
-	assert.DeepEquals(t, cl2.Entries[len(cl2.Entries)-1], &newEntry)
-
-	// Truncate cl2's encoded data:
-	var wTrunc bytes.Buffer
-	removed, newCount := TruncateEncodedChangeLog(bytes.NewReader(moreData), 2, 1, &wTrunc)
-	assert.Equals(t, removed, 2)
-	assert.Equals(t, newCount, 2)
-	data3 := wTrunc.Bytes()
-	assert.DeepEquals(t, data3, []byte{0x9a, 0x5, 0x0, 0xc0, 0xc4, 0x7, 0x1, 0x61, 0xa, 0x35, 0x2d, 0x63, 0x61, 0x66, 0x65, 0x62, 0x61, 0x62, 0x65, 0x0, 0x2, 0x9b, 0x5, 0xd, 0x73, 0x6f, 0x6d, 0x65, 0x20, 0x64, 0x6f, 0x63, 0x75, 0x6d, 0x65, 0x6e, 0x74, 0x4, 0x32, 0x32, 0x2d, 0x78, 0xc, 0x31, 0x2d, 0x61, 0x6a, 0x6b, 0x6c, 0x6a, 0x6b, 0x6a, 0x6b, 0x6c, 0x6a})
-
-	cl3 := DecodeChangeLog(bytes.NewReader(data3), 0)
-	assert.Equals(t, cl3.Since, uint64(666))
-	assert.Equals(t, len(cl3.Entries), 2)
-	assert.DeepEquals(t, cl3.Entries[0], cl2.Entries[1])
-	assert.DeepEquals(t, cl3.Entries[1], cl2.Entries[2])
-}
-
-=======
->>>>>>> bd333f10
 func TestSort(t *testing.T) {
 	var cl ChangeLog
 	cl.Add(*e(3, "doc3", "1-a"))
