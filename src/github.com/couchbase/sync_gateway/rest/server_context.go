//  Copyright (c) 2013 Couchbase, Inc.
//  Licensed under the Apache License, Version 2.0 (the "License"); you may not use this file
//  except in compliance with the License. You may obtain a copy of the License at
//    http://www.apache.org/licenses/LICENSE-2.0
//  Unless required by applicable law or agreed to in writing, software distributed under the
//  License is distributed on an "AS IS" BASIS, WITHOUT WARRANTIES OR CONDITIONS OF ANY KIND,
//  either express or implied. See the License for the specific language governing permissions
//  and limitations under the License.

package rest

import (
	"bytes"
	"encoding/json"
	"errors"
	"fmt"
	"net/http"
	"net/url"
	"regexp"
	"strconv"
	"strings"
	"sync"
	"time"

	"github.com/couchbase/go-couchbase"

	"github.com/couchbase/sync_gateway/base"
	"github.com/couchbase/sync_gateway/db"
<<<<<<< HEAD
	"sync/atomic"
=======
	"io/ioutil"
>>>>>>> 7fce0596
)

// The URL that stats will be reported to if deployment_id is set in the config
const kStatsReportURL = "http://localhost:9999/stats"
const kStatsReportInterval = time.Hour
const kDefaultSlowServerCallWarningThreshold = 200 // ms
// Number of recently-accessed doc revisions to cache in RAM
const kDefaultRevisionCacheCapacity = 5000

// Shared context of HTTP handlers: primarily a registry of databases by name. It also stores
// the configuration settings so handlers can refer to them.
// This struct is accessed from HTTP handlers running on multiple goroutines, so it needs to
// be thread-safe.
type ServerContext struct {
	config      *ServerConfig
	databases_  map[string]*db.DatabaseContext
	lock        sync.RWMutex
	statsTicker *time.Ticker
	HTTPClient  *http.Client
}

func NewServerContext(config *ServerConfig) *ServerContext {
	sc := &ServerContext{
		config:     config,
		databases_: map[string]*db.DatabaseContext{},
		HTTPClient: http.DefaultClient,
	}
	if config.Databases == nil {
		config.Databases = DbConfigMap{}
	}

	// Initialize the go-couchbase library's global configuration variables:
	couchbase.PoolSize = DefaultMaxCouchbaseConnections
	couchbase.PoolOverflow = DefaultMaxCouchbaseOverflowConnections
	if config.MaxCouchbaseConnections != nil {
		couchbase.PoolSize = *config.MaxCouchbaseConnections
	}
	if config.MaxCouchbaseOverflow != nil {
		couchbase.PoolOverflow = *config.MaxCouchbaseOverflow
	}

	if config.CouchbaseKeepaliveInterval != nil {
		couchbase.SetTcpKeepalive(true, *config.CouchbaseKeepaliveInterval)
	}

	slow := kDefaultSlowServerCallWarningThreshold
	if config.SlowServerCallWarningThreshold != nil {
		slow = *config.SlowServerCallWarningThreshold
	}
	couchbase.SlowServerCallWarningThreshold = time.Duration(slow) * time.Millisecond

	if config.DeploymentID != nil {
		sc.startStatsReporter()
	}
	return sc
}

func (sc *ServerContext) Close() {
	sc.lock.Lock()
	defer sc.lock.Unlock()

	sc.stopStatsReporter()
	for _, ctx := range sc.databases_ {
		ctx.Close()
	}
	sc.databases_ = nil
}

// Returns the DatabaseContext with the given name
func (sc *ServerContext) GetDatabase(name string) (*db.DatabaseContext, error) {
	sc.lock.RLock()
	dbc := sc.databases_[name]
	sc.lock.RUnlock()
	if dbc != nil {
		return dbc, nil
	} else if db.ValidateDatabaseName(name) != nil {
		return nil, base.HTTPErrorf(http.StatusBadRequest, "invalid database name %q", name)
	} else if sc.config.ConfigServer == nil {
		return nil, base.HTTPErrorf(http.StatusNotFound, "no such database %q", name)
	} else {
		// Let's ask the config server if it knows this database:
		base.Logf("Asking config server %q about db %q...", *sc.config.ConfigServer, name)
		config, err := sc.getDbConfigFromServer(name)
		if err != nil {
			return nil, err
		}
		if dbc, err = sc.getOrAddDatabaseFromConfig(config, true); err != nil {
			return nil, err
		}
	}
	return dbc, nil

}

func (sc *ServerContext) GetDatabaseConfig(name string) *DbConfig {
	sc.lock.RLock()
	config := sc.config.Databases[name]
	sc.lock.RUnlock()
	return config
}

func (sc *ServerContext) AllDatabaseNames() []string {
	sc.lock.Lock()
	defer sc.lock.Unlock()

	names := make([]string, 0, len(sc.databases_))
	for name, _ := range sc.databases_ {
		names = append(names, name)
	}
	return names
}

// Adds a database to the ServerContext.  Attempts a read after it gets the write
// lock to see if it's already been added by another process. If so, returns either the
// existing DatabaseContext or an error based on the useExisting flag.
func (sc *ServerContext) getOrAddDatabaseFromConfig(config *DbConfig, useExisting bool) (*db.DatabaseContext, error) {
	// Obtain write lock during add database, to avoid race condition when creating based on ConfigServer
	sc.lock.Lock()
	defer sc.lock.Unlock()

	server := "http://localhost:8091"
	pool := "default"
	bucketName := config.Name

	if config.Server != nil {
		server = *config.Server
	}
	if config.Pool != nil {
		pool = *config.Pool
	}
	if config.Bucket != nil {
		bucketName = *config.Bucket
	}
	dbName := config.Name
	if dbName == "" {
		dbName = bucketName
	}

	if sc.databases_[dbName] != nil {
		if useExisting {
			return sc.databases_[dbName], nil
		} else {
			return nil, base.HTTPErrorf(http.StatusPreconditionFailed, // what CouchDB returns
				"Duplicate database name %q", dbName)
		}
	}

	base.Logf("Opening db /%s as bucket %q, pool %q, server <%s>",
		dbName, bucketName, pool, server)

	if err := db.ValidateDatabaseName(dbName); err != nil {
		return nil, err
	}

	var importDocs, autoImport bool
	switch config.ImportDocs {
	case nil, false:
	case true:
		importDocs = true
	case "continuous":
		importDocs = true
		autoImport = true
	default:
		return nil, fmt.Errorf("Unrecognized value for ImportDocs: %#v", config.ImportDocs)
	}

	feedType := strings.ToLower(config.FeedType)

	// Connect to the bucket and add the database:
	spec := base.BucketSpec{
		Server:     server,
		PoolName:   pool,
		BucketName: bucketName,
		FeedType:   feedType,
	}
	if config.Username != "" {
		spec.Auth = config
	}

	// Set cache properties, if present
	cacheOptions := db.CacheOptions{}
	if config.CacheConfig != nil {
		if config.CacheConfig.CachePendingSeqMaxNum != nil && *config.CacheConfig.CachePendingSeqMaxNum > 0 {
			cacheOptions.CachePendingSeqMaxNum = *config.CacheConfig.CachePendingSeqMaxNum
		}
		if config.CacheConfig.CachePendingSeqMaxWait != nil && *config.CacheConfig.CachePendingSeqMaxWait > 0 {
			cacheOptions.CachePendingSeqMaxWait = time.Duration(*config.CacheConfig.CachePendingSeqMaxWait) * time.Millisecond
		}
		if config.CacheConfig.CacheSkippedSeqMaxWait != nil && *config.CacheConfig.CacheSkippedSeqMaxWait > 0 {
			cacheOptions.CacheSkippedSeqMaxWait = time.Duration(*config.CacheConfig.CacheSkippedSeqMaxWait) * time.Millisecond
		}
		// set EnableStarChannelLog directly here (instead of via NewDatabaseContext), so that it's set when we create the channels view in ConnectToBucket
		if config.CacheConfig.EnableStarChannel != nil {
			db.EnableStarChannelLog = *config.CacheConfig.EnableStarChannel
		}
	}

	bucket, err := db.ConnectToBucket(spec, func(bucket string, err error) {
		base.Warn("Lost TAP feed for bucket %s, with error: %v", bucket, err)

		if dc := sc.databases_[dbName]; dc != nil {
			dc.TakeDbOffline()
		}
	})

	if err != nil {
		return nil, err
	}

	var revCacheSize uint32

	if config.RevCacheSize != nil && *config.RevCacheSize > 0 {
		revCacheSize = *config.RevCacheSize
	} else {
		revCacheSize = kDefaultRevisionCacheCapacity
	}

	dbcontext, err := db.NewDatabaseContext(dbName, bucket, autoImport, cacheOptions, revCacheSize)
	if err != nil {
		return nil, err
	}

	syncFn := ""
	if config.Sync != nil {
		syncFn = *config.Sync
	}
	if err := sc.applySyncFunction(dbcontext, syncFn); err != nil {
		return nil, err
	}

	if importDocs {
		db, _ := db.GetDatabase(dbcontext, nil)
		if _, err := db.UpdateAllDocChannels(false, true); err != nil {
			return nil, err
		}
	}

	if config.RevsLimit != nil && *config.RevsLimit > 0 {
		dbcontext.RevsLimit = *config.RevsLimit
	}

	dbcontext.AllowEmptyPassword = config.AllowEmptyPassword

	if dbcontext.ChannelMapper == nil {
		base.Logf("Using default sync function 'channel(doc.channels)' for database %q", dbName)
	}

	// Create default users & roles:
	if err := sc.installPrincipals(dbcontext, config.Roles, "role"); err != nil {
		return nil, err
	} else if err := sc.installPrincipals(dbcontext, config.Users, "user"); err != nil {
		return nil, err
	}

	emitAccessRelatedWarnings(config, dbcontext)

	// Install bucket-shadower if any:
	if shadow := config.Shadow; shadow != nil {
		if err := sc.startShadowing(dbcontext, shadow); err != nil {
			base.Warn("Database %q: unable to connect to external bucket for shadowing: %v",
				dbName, err)
		}
	}

	// Initialize event handlers
	if err := sc.initEventHandlers(dbcontext, config); err != nil {
		return nil, err
	}

	dbcontext.ExitChanges = make(chan struct{})

	if (config.StartOffline) {
		atomic.StoreUint32(&dbcontext.State,db.DBOffline)
	} else {
		atomic.StoreUint32(&dbcontext.State,db.DBOnline)
	}
	// Register it so HTTP handlers can find it:
	sc.databases_[dbcontext.Name] = dbcontext

	// Save the config
	sc.config.Databases[config.Name] = config


	//if dbcontext.EventMgr.HasHandlerForEvent(db.DBStateChange) {
	//	dbcontext.EventMgr.RaiseDBStateChangeEvent(dbName, "online", "DB started from config", *sc.config.AdminInterface)
	//}

	return dbcontext, nil
}

// Initialize event handlers, if present
func (sc *ServerContext) initEventHandlers(dbcontext *db.DatabaseContext, config *DbConfig) error {
	if config.EventHandlers != nil {

		// Temporary solution to do validation of invalid event types in config.EventHandlers.
		// config.EventHandlers is originally unmarshalled as interface{} so that we retain any
		// invalid keys during the original config unmarshalling.  We validate the expected entries
		// manually and throw an error for any invalid keys.  Then remarshal and
		// unmarshal as EventHandlerConfig (considered manual reflection, but was too painful).  Comes with
		// some overhead, but will only happen on startup/new config.
		// Should be replaced when we implement full schema validation on config.

		eventHandlers := &EventHandlerConfig{}
		eventHandlersMap, ok := config.EventHandlers.(map[string]interface{})
		if !ok {
			return errors.New(fmt.Sprintf("Unable to parse event_handlers definition in config for db %s", dbcontext.Name))
		}

		// validate event-related keys
		for k, _ := range eventHandlersMap {
			if k != "max_processes" && k != "wait_for_process" && k != "document_changed" {
				return errors.New(fmt.Sprintf("Unsupported event property '%s' defined for db %s", k, dbcontext.Name))
			}
		}

		eventHandlersJSON, err := json.Marshal(eventHandlersMap)
		if err != nil {
			return err
		}
		if err := json.Unmarshal(eventHandlersJSON, eventHandlers); err != nil {
			return err
		}

		// Process document commit event handlers
		if err = sc.processEventHandlersForEvent(eventHandlers.DocumentChanged, db.DocumentChange, dbcontext); err != nil {
			return err
		}
		// WaitForProcess uses string, to support both omitempty and zero values
		customWaitTime := int64(-1)
		if eventHandlers.WaitForProcess != "" {
			customWaitTime, err = strconv.ParseInt(eventHandlers.WaitForProcess, 10, 0)
			if err != nil {
				customWaitTime = -1
				base.Warn("Error parsing wait_for_process from config, using default %s", err)
			}
		}
		dbcontext.EventMgr.Start(eventHandlers.MaxEventProc, int(customWaitTime))

	}
	return nil
}

// Adds a database to the ServerContext given its configuration.  If an existing config is found
// for the name, returns an error.
func (sc *ServerContext) AddDatabaseFromConfig(config *DbConfig) (*db.DatabaseContext, error) {
	return sc.getOrAddDatabaseFromConfig(config, false)
}

func (sc *ServerContext) processEventHandlersForEvent(events []*EventConfig, eventType db.EventType, dbcontext *db.DatabaseContext) error {

	for _, event := range events {
		switch event.HandlerType {
		case "webhook":
			wh, err := db.NewWebhook(event.Url, event.Filter, event.Timeout)
			if err != nil {
				base.Warn("Error creating webhook %v", err)
				return err
			}
			dbcontext.EventMgr.RegisterEventHandler(wh, eventType)
		default:
			return errors.New(fmt.Sprintf("Unknown event handler type %s", event.HandlerType))
		}

	}
	return nil
}

func (sc *ServerContext) applySyncFunction(dbcontext *db.DatabaseContext, syncFn string) error {
	changed, err := dbcontext.UpdateSyncFun(syncFn)
	if err != nil || !changed {
		return err
	}
	// Sync function has changed:
	base.Logf("**NOTE:** %q's sync function has changed. The new function may assign different channels to documents, or permissions to users. You may want to re-sync the database to update these.", dbcontext.Name)
	return nil
}

func (sc *ServerContext) startShadowing(dbcontext *db.DatabaseContext, shadow *ShadowConfig) error {
	var pattern *regexp.Regexp
	if shadow.Doc_id_regex != nil {
		var err error
		pattern, err = regexp.Compile(*shadow.Doc_id_regex)
		if err != nil {
			base.Warn("Invalid shadow doc_id_regex: %s", *shadow.Doc_id_regex)
			return err
		}
	}

	spec := base.BucketSpec{
		Server:     *shadow.Server,
		PoolName:   "default",
		BucketName: shadow.Bucket,
		FeedType:   shadow.FeedType,
	}
	if shadow.Pool != nil {
		spec.PoolName = *shadow.Pool
	}
	if shadow.Username != "" {
		spec.Auth = shadow
	}

	bucket, err := base.GetBucket(spec, nil)

	if err != nil {
		err = base.HTTPErrorf(http.StatusBadGateway,
			"Unable to connect to shadow bucket: %s", err)
		return err
	}
	shadower, err := db.NewShadower(dbcontext, bucket, pattern)
	if err != nil {
		bucket.Close()
		return err
	}
	dbcontext.Shadower = shadower

	//Remove credentials from server URL before logging
	url, err := couchbase.ParseURL(spec.Server)
	if err == nil {
		base.Logf("Database %q shadowing remote bucket %q, pool %q, server <%s:%s/%s>", dbcontext.Name, spec.BucketName, spec.PoolName, url.Scheme, url.Host, url.Path)
	}
	return nil
}

func (sc *ServerContext) RemoveDatabase(dbName string) bool {
	sc.lock.Lock()
	defer sc.lock.Unlock()

	context := sc.databases_[dbName]
	if context == nil {
		return false
	}
	base.Logf("Closing db /%s (bucket %q)", context.Name, context.Bucket.GetName())
	context.Close()
	delete(sc.databases_, dbName)
	return true
}

func (sc *ServerContext) installPrincipals(context *db.DatabaseContext, spec map[string]*db.PrincipalConfig, what string) error {
	for name, princ := range spec {
		isGuest := name == base.GuestUsername
		if isGuest {
			internalName := ""
			princ.Name = &internalName
		} else {
			princ.Name = &name
		}
		_, err := context.UpdatePrincipal(*princ, (what == "user"), isGuest)
		if err != nil {
			// A conflict error just means updatePrincipal didn't overwrite an existing user.
			if status, _ := base.ErrorAsHTTPStatus(err); status != http.StatusConflict {
				return fmt.Errorf("Couldn't create %s %q: %v", what, name, err)
			}
		} else if isGuest {
			base.Log("    Reset guest user to config")
		} else {
			base.Logf("    Created %s %q", what, name)
		}
	}
	return nil
}

// Fetch a configuration for a database from the ConfigServer
func (sc *ServerContext) getDbConfigFromServer(dbName string) (*DbConfig, error) {
	if sc.config.ConfigServer == nil {
		return nil, base.HTTPErrorf(http.StatusNotFound, "not_found")
	}

	urlStr := *sc.config.ConfigServer
	if !strings.HasSuffix(urlStr, "/") {
		urlStr += "/"
	}
	urlStr += url.QueryEscape(dbName)
	res, err := sc.HTTPClient.Get(urlStr)
	if err != nil {
		return nil, base.HTTPErrorf(http.StatusBadGateway,
			"Error contacting config server: %v", err)
	} else if res.StatusCode >= 300 {
		return nil, base.HTTPErrorf(res.StatusCode, res.Status)
	}

	var config DbConfig

	var bodyBytes []byte
	defer res.Body.Close()
	if bodyBytes, err = ioutil.ReadAll(res.Body); err != nil {
		return nil, err
	}

	j := json.NewDecoder(bytes.NewReader(base.ConvertBackQuotedStrings(bodyBytes)))
	if err = j.Decode(&config); err != nil {
		return nil, base.HTTPErrorf(http.StatusBadGateway,
			"Bad response from config server: %v", err)
	}

	if err = config.setup(dbName); err != nil {
		return nil, err
	}
	return &config, nil
}

//////// STATISTICS REPORT:

func (sc *ServerContext) startStatsReporter() {
	interval := kStatsReportInterval
	if sc.config.StatsReportInterval != nil {
		if *sc.config.StatsReportInterval <= 0 {
			return
		}
		interval = time.Duration(*sc.config.StatsReportInterval) * time.Second
	}
	sc.statsTicker = time.NewTicker(interval)
	go func() {
		for _ = range sc.statsTicker.C {
			sc.reportStats()
		}
	}()
	base.Logf("Will report server stats for %q every %v",
		*sc.config.DeploymentID, interval)
}

func (sc *ServerContext) stopStatsReporter() {
	if sc.statsTicker != nil {
		sc.statsTicker.Stop()
		sc.reportStats() // Report stuff since the last tick
	}
}

// POST a report of database statistics
func (sc *ServerContext) reportStats() {
	if sc.config.DeploymentID == nil {
		panic("Can't reportStats without DeploymentID")
	}
	stats := sc.Stats()
	if stats == nil {
		return // No activity
	}
	base.Logf("Reporting server stats to %s ...", kStatsReportURL)
	body, _ := json.Marshal(stats)
	bodyReader := bytes.NewReader(body)
	_, err := sc.HTTPClient.Post(kStatsReportURL, "application/json", bodyReader)
	if err != nil {
		base.Warn("Error posting stats: %v", err)
	}
}

func (sc *ServerContext) Stats() map[string]interface{} {
	sc.lock.RLock()
	defer sc.lock.RUnlock()
	var stats []map[string]interface{}
	any := false
	for _, dbc := range sc.databases_ {
		max := dbc.ChangesClientStats.MaxCount()
		total := dbc.ChangesClientStats.TotalCount()
		dbc.ChangesClientStats.Reset()
		stats = append(stats, map[string]interface{}{
			"max_connections":   max,
			"total_connections": total,
		})
		any = any || total > 0
	}
	if !any {
		return nil
	}
	return map[string]interface{}{
		"deploymentID": *sc.config.DeploymentID,
		"databases":    stats,
	}
}

///////// ACCESS WARNINGS

// If no users defined (config or bucket), issue a warning + give tips to fix
// If guest user defined, but has no access to channels .. issue warning + tips to fix
func emitAccessRelatedWarnings(config *DbConfig, context *db.DatabaseContext) {
	for _, warning := range collectAccessRelatedWarnings(config, context) {
		base.Warn("%v", warning)
	}

}

func collectAccessRelatedWarnings(config *DbConfig, context *db.DatabaseContext) []string {

	currentDb, err := db.GetDatabase(context, nil)
	if err != nil {
		base.Warn("Could not get database, skipping access related warnings")
	}

	numUsersInDb := 0

	// If no users defined in config, and no users were returned from the view, add warning.
	// NOTE: currently ignoring the fact that the config could contain only disabled=true users.
	if len(config.Users) == 0 {

		// There are no users in the config, but there might be users in the db.  Find out
		// by querying the "view principals" view which will return users and roles.  We only want to
		// find out if there is at least one user (or role) defined, so set limit == 1 to minimize
		// performance hit of query.
		viewOptions := db.Body{
			"stale": false,
			"limit": 1,
		}
		vres, err := currentDb.Bucket.View(db.DesignDocSyncGateway, db.ViewPrincipals, viewOptions)
		if err != nil {
			base.Warn("Error trying to query ViewPrincipals: %v", err)
			return []string{}
		}

		numUsersInDb = len(vres.Rows)

		if len(vres.Rows) == 0 {
			noUsersWarning := fmt.Sprintf("No users have been defined in the '%v' database, which means that you will not be able to get useful data out of the sync gateway over the standard port.  FIX: define users in the configuration json or via the REST API on the admin port, and grant users to channels via the admin_channels parameter.", currentDb.Name)

			return []string{noUsersWarning}

		}

	}

	// If the GUEST user is the *only* user defined, but it is disabled or has no access to channels, add warning
	guestUser, ok := config.Users[base.GuestUsername]
	if ok == true {
		// Do we have any other users?  If so, we're done.
		if len(config.Users) > 1 || numUsersInDb > 1 {
			return []string{}
		}
		if guestUser.Disabled == true || len(guestUser.ExplicitChannels) == 0 {
			noGuestChannelsWarning := fmt.Sprintf("The GUEST user is the only user defined in the '%v' database, but is either disabled or has no access to any channels.  This means that you will not be able to get useful data out of the sync gateway over the standard port.  FIX: enable and/or grant access to the GUEST user to channels via the admin_channels parameter.", currentDb.Name)
			return []string{noGuestChannelsWarning}
		}
	}

	return []string{}

}<|MERGE_RESOLUTION|>--- conflicted
+++ resolved
@@ -26,11 +26,8 @@
 
 	"github.com/couchbase/sync_gateway/base"
 	"github.com/couchbase/sync_gateway/db"
-<<<<<<< HEAD
 	"sync/atomic"
-=======
 	"io/ioutil"
->>>>>>> 7fce0596
 )
 
 // The URL that stats will be reported to if deployment_id is set in the config
