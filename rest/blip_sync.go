--- conflicted
+++ resolved
@@ -314,15 +314,12 @@
 		}
 	}()
 
-<<<<<<< HEAD
 	// Don't send conflicting rev tree branches, just send the winning revision + history, since
 	// CBL 2.0 (and blip_sync) don't support branched revision trees.  See LiteCore #437.
 	sendConflicts := false
 
-	bh.LogTo("Sync", "Sending changes since %v. User:%s", params.since(), bh.effectiveUsername)
-=======
 	bh.LogToR("Sync", "Sending changes since %v. User:%s", params.since(), base.UD(bh.effectiveUsername))
->>>>>>> e12f4434
+
 	options := db.ChangesOptions{
 		Since:      params.since(),
 		Conflicts:  sendConflicts,
